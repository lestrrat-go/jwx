--- conflicted
+++ resolved
@@ -62,14 +62,10 @@
 		case identVerify{}:
 			params = o.Value().(VerifyParameters)
 		case identKeySet{}:
-<<<<<<< HEAD
-			keyset = o.Value().(jwk.Set)
-=======
 			keyset, ok = o.Value().(jwk.Set)
 			if !ok {
 				return nil, errors.Errorf(`invalid JWK set passed via WithKeySet() option (%T)`, o.Value())
 			}
->>>>>>> c655b658
 		case identToken{}:
 			token, ok = o.Value().(Token)
 			if !ok {
@@ -157,11 +153,7 @@
 }
 
 func lookupMatchingKey(data []byte, keyset jwk.Set, useDefault bool) (jwa.SignatureAlgorithm, interface{}, error) {
-<<<<<<< HEAD
-	msg, err := jws.ParseBytes(data)
-=======
 	msg, err := jws.Parse(data)
->>>>>>> c655b658
 	if err != nil {
 		return "", nil, errors.Wrap(err, `failed to parse token data`)
 	}
@@ -198,22 +190,6 @@
 	return headers.Algorithm(), rawKey, nil
 }
 
-<<<<<<< HEAD
-// ParseVerify is marked to be deprecated. Please use jwt.Parse
-// with appropriate options instead.
-//
-// ParseVerify a function that is similar to Parse(), but does not
-// allow for parsing without signature verification parameters.
-//
-// If you want to provide a jwk.Set and allow the library to automatically
-// choose the key to use using the Key IDs, use the jwt.WithKeySet option
-// along with the jwt.Parse function.
-func ParseVerify(src io.Reader, alg jwa.SignatureAlgorithm, key interface{}) (Token, error) {
-	return Parse(src, WithVerify(alg, key))
-}
-
-=======
->>>>>>> c655b658
 // Sign is a convenience function to create a signed JWT token serialized in
 // compact form.
 //
