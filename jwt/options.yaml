package_name: jwt
output: jwt/options_gen.go
interfaces:
  - name: GlobalOption
    comment: |
      GlobalOption describes an Option that can be passed to `Settings()`.
  - name: EncryptOption
    comment: |
      EncryptOption describes an Option that can be passed to (jwt.Serializer).Encrypt
  - name: ParseOption
    methods:
      - parseOption
      - readFileOption
    comment: |
      ParseOption describes an Option that can be passed to `jwt.Parse()`.
      ParseOption also implements ReadFileOption, therefore it may be
      safely pass them to `jwt.ReadFile()`
  - name: SignOption
    comment: |
      SignOption describes an Option that can be passed to `jwt.Sign()` or
      (jwt.Serializer).Sign
  - name: SignEncryptParseOption
    methods:
      - parseOption
      - encryptOption
      - readFileOption
      - signOption
    comment: |
      SignParseOption describes an Option that can be passed to both `jwt.Sign()` or
      `jwt.Parse()`
  - name: ValidateOption
    methods:
      - parseOption
      - readFileOption
      - validateOption
    comment: |
      ValidateOption describes an Option that can be passed to Validate().
      ValidateOption also implements ParseOption, therefore it may be
      safely passed to `Parse()` (and thus `jwt.ReadFile()`)
  - name: ReadFileOption
    comment: |
      ReadFileOption is a type of `Option` that can be passed to `jws.ReadFile`
options:
  - ident: AcceptableSkew
    interface: ValidateOption
    argument_type: time.Duration
    comment: |
      WithAcceptableSkew specifies the duration in which exp and nbf
      claims may differ by. This value should be positive
  - ident: Clock
    interface: ValidateOption
    argument_type: Clock
    comment: |
      WithClock specifies the `Clock` to be used when verifying
      exp and nbf claims.
  - ident: Context
    interface: ValidateOption
    argument_type: context.Context
    comment: |
      WithContext allows you to specify a context.Context object to be used
      with `jwt.Validate()` option.
      
      Please be aware that in the next major release of this library,
      `jwt.Validate()`'s signature will change to include an explicit
      `context.Context` object.
  - ident: FlattenAudience
    interface: GlobalOption
    argument_type: bool
    comment: |
      WithFlattenAudience specifies if the "aud" claim should be flattened
      to a single string upon the token being serialized to JSON.
      
      This is sometimes important when a JWT consumer does not understand that
      the "aud" claim can actually take the form of an array of strings.
      
      The default value is `false`, which means that "aud" claims are always
      rendered as a arrays of strings. This setting has a global effect,
      and will change the behavior for all JWT serialization.
  - ident: FormKey
    interface: ParseOption
    argument_type: string
    comment: |
      WithFormKey is used to specify header keys to search for tokens.
      
      While the type system allows this option to be passed to jwt.Parse() directly,
      doing so will have no effect. Only use it for HTTP request parsing functions
  - ident: HeaderKey
    interface: ParseOption
    argument_type: string
    comment: |
      WithHeaderKey is used to specify header keys to search for tokens.
      
      While the type system allows this option to be passed to `jwt.Parse()` directly,
      doing so will have no effect. Only use it for HTTP request parsing functions
  - ident: Token
    interface: ParseOption
    argument_type: Token
    comment: |
      WithToken specifies the token instance where the result JWT is stored
      when parsing JWT tokensthat is used when parsing
  - ident: Validate
    interface: ParseOption
    argument_type: bool
    comment: |
      WithValidate is passed to `Parse()` method to denote that the
      validation of the JWT token should be performed (or not) after
      a successful parsing of the incoming payload.

      This option is enabled by default. 

      If you would like disable validation,
      you must use `jwt.WithValidate(false)` or use `jwt.ParseInsecure()`
  - ident: Verify
    interface: ParseOption
    argument_type: bool
    comment: |
      WithVerify is passed to `Parse()` method to denote that the
      signature verification should be performed after a successful
      deserialization of the incoming payload.

      This option is enabled by default.

      If you do not provide any verification key sources, `jwt.Parse()`
      would return an error.
      
      If you would like to only parse the JWT payload and not verify it,
      you must use `jwt.WithVerify(false)` or use `jwt.ParseInsecure()`
  - ident: KeyProvider
    interface: ParseOption
    argument_type: jws.KeyProvider
    comment: |
      WithKeyProvider allows users to specify an object to provide keys to
      sign/verify tokens using arbitrary code. Please read the documentation
      for `jws.KeyProvider` in the `jws` package for details on how this works.
  - ident: Pedantic
    interface: ParseOption
    argument_type: bool
    comment: |
      WithPedantic enables pedantic mode for parsing JWTs. Currently this only
      applies to checking for the correct `typ` and/or `cty` when necessary.
  - ident: EncryptOption
    interface: EncryptOption
    argument_type: jwe.EncryptOption
    comment: |
      WithEncryptOption provides an escape hatch for cases where extra options to
      `(jws.Serializer).Encrypt()` must be specified when usng `jwt.Sign()`. Normally you do not
      need to use this.
  - ident: SignOption
    interface: SignOption
    argument_type: jws.SignOption
    comment: |
      WithSignOption provides an escape hatch for cases where extra options to
      `jws.Sign()` must be specified when usng `jwt.Sign()`. Normally you do not
      need to use this.
  - ident: Validator
    interface: ValidateOption
    argument_type: Validator
    comment: |
      WithValidator validates the token with the given Validator.
      
      For example, in order to validate tokens that are only valid during August, you would write
      
         validator := jwt.ValidatorFunc(func(_ context.Context, t jwt.Token) error {
           if time.Now().Month() != 8 {
             return fmt.Errorf(`tokens are only valid during August!`)
           }
           return nil
         })
         err := jwt.Validate(token, jwt.WithValidator(validator))
  - ident: FS
    interface: ReadFileOption
    argument_type: fs.FS
    comment: |
      WithFS specifies the source `fs.FS` object to read the file from.
  - ident: NumericDateParsePrecision
    interface: GlobalOption
    argument_type: int
    comment: |
      WithNumericDateParsePrecision sets the precision up to which the
      library uses to parse fractional dates found in the numeric date
      fields. Default is 0 (second, no fractionals), max is 9 (nanosecond)
  - ident: NumericDateFormatPrecision
    interface: GlobalOption
    argument_type: int
    comment: |
      WithNumericDateFormatPrecision sets the precision up to which the
      library uses to format fractional dates found in the numeric date
      fields. Default is 0 (second, no fractionals), max is 9 (nanosecond)
  - ident: NumericDateParsePedantic
    interface: GlobalOption
    argument_type: bool
    comment: |
      WithNumericDateParsePedantic specifies if the parser should behave
      in a pedantic manner when parsing numeric dates. Normally this library
      attempts to interpret timestamps as a numeric value representing
      number of seconds (with an optional fractional part), but if that fails
      it tries to parse using a RFC3339 parser. This allows us to parse
      payloads from non-comforming servers.
      
      However, when you set WithNumericDateParePedantic to `true`, the
<<<<<<< HEAD
      RFC3339 parser is not tried, and we expect a numeric value strictly 
=======
      RFC3339 parser is not tried, and we expect a numeric value strictly 

>>>>>>> c613c907
<|MERGE_RESOLUTION|>--- conflicted
+++ resolved
@@ -198,9 +198,4 @@
       payloads from non-comforming servers.
       
       However, when you set WithNumericDateParePedantic to `true`, the
-<<<<<<< HEAD
       RFC3339 parser is not tried, and we expect a numeric value strictly 
-=======
-      RFC3339 parser is not tried, and we expect a numeric value strictly 
-
->>>>>>> c613c907
