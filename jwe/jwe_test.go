package jwe_test

import (
	"bytes"
	"context"
	"crypto"
	"crypto/ecdh"
	"crypto/ecdsa"
	"crypto/elliptic"
	"crypto/rand"
	"crypto/rsa"
	"encoding/base64"
	"fmt"
	"os"
	"strings"
	"testing"
	"time"

	"github.com/lestrrat-go/jwx/v3/internal/json"
	"github.com/lestrrat-go/jwx/v3/internal/jwxtest"

	"github.com/lestrrat-go/jwx/v3/jwa"
	"github.com/lestrrat-go/jwx/v3/jwe"
	"github.com/lestrrat-go/jwx/v3/jwk"
	"github.com/stretchr/testify/assert"
	"github.com/stretchr/testify/require"
)

const (
	examplePayload = `The true sign of intelligence is not knowledge but imagination.`
)

var rsaPrivKey rsa.PrivateKey

func init() {
	var jwkstr = []byte(`
     {"kty":"RSA",
      "n":"oahUIoWw0K0usKNuOR6H4wkf4oBUXHTxRvgb48E-BVvxkeDNjbC4he8rUWcJoZmds2h7M70imEVhRU5djINXtqllXI4DFqcI1DgjT9LewND8MW2Krf3Spsk_ZkoFnilakGygTwpZ3uesH-PFABNIUYpOiN15dsQRkgr0vEhxN92i2asbOenSZeyaxziK72UwxrrKoExv6kc5twXTq4h-QChLOln0_mtUZwfsRaMStPs6mS6XrgxnxbWhojf663tuEQueGC-FCMfra36C9knDFGzKsNa7LZK2djYgyD3JR_MB_4NUJW_TqOQtwHYbxevoJArm-L5StowjzGy-_bq6Gw",
      "e":"AQAB",
      "d":"kLdtIj6GbDks_ApCSTYQtelcNttlKiOyPzMrXHeI-yk1F7-kpDxY4-WY5NWV5KntaEeXS1j82E375xxhWMHXyvjYecPT9fpwR_M9gV8n9Hrh2anTpTD93Dt62ypW3yDsJzBnTnrYu1iwWRgBKrEYY46qAZIrA2xAwnm2X7uGR1hghkqDp0Vqj3kbSCz1XyfCs6_LehBwtxHIyh8Ripy40p24moOAbgxVw3rxT_vlt3UVe4WO3JkJOzlpUf-KTVI2Ptgm-dARxTEtE-id-4OJr0h-K-VFs3VSndVTIznSxfyrj8ILL6MG_Uv8YAu7VILSB3lOW085-4qE3DzgrTjgyQ",
      "p":"1r52Xk46c-LsfB5P442p7atdPUrxQSy4mti_tZI3Mgf2EuFVbUoDBvaRQ-SWxkbkmoEzL7JXroSBjSrK3YIQgYdMgyAEPTPjXv_hI2_1eTSPVZfzL0lffNn03IXqWF5MDFuoUYE0hzb2vhrlN_rKrbfDIwUbTrjjgieRbwC6Cl0",
      "q":"wLb35x7hmQWZsWJmB_vle87ihgZ19S8lBEROLIsZG4ayZVe9Hi9gDVCOBmUDdaDYVTSNx_8Fyw1YYa9XGrGnDew00J28cRUoeBB_jKI1oma0Orv1T9aXIWxKwd4gvxFImOWr3QRL9KEBRzk2RatUBnmDZJTIAfwTs0g68UZHvtc",
      "dp":"ZK-YwE7diUh0qR1tR7w8WHtolDx3MZ_OTowiFvgfeQ3SiresXjm9gZ5KLhMXvo-uz-KUJWDxS5pFQ_M0evdo1dKiRTjVw_x4NyqyXPM5nULPkcpU827rnpZzAJKpdhWAgqrXGKAECQH0Xt4taznjnd_zVpAmZZq60WPMBMfKcuE",
      "dq":"Dq0gfgJ1DdFGXiLvQEZnuKEN0UUmsJBxkjydc3j4ZYdBiMRAy86x0vHCjywcMlYYg4yoC4YZa9hNVcsjqA3FeiL19rk8g6Qn29Tt0cj8qqyFpz9vNDBUfCAiJVeESOjJDZPYHdHY8v1b-o-Z2X5tvLx-TCekf7oxyeKDUqKWjis",
      "qi":"VIMpMYbPf47dT1w_zDUXfPimsSegnMOA1zTaX7aGk_8urY6R8-ZW1FxU7AlWAyLWybqq6t16VFd7hQd0y6flUK4SlOydB61gwanOsXGOAOv82cHq0E3eL4HrtZkUuKvnPrMnsUUFlfUdybVzxyjz9JF_XyaY14ardLSjf4L_FNY"
     }`)

	privkey, err := jwk.ParseKey(jwkstr)
	if err != nil {
		panic(err)
	}

	if err := privkey.Raw(&rsaPrivKey); err != nil {
		panic(err)
	}
}

func TestSanityCheck_JWEExamplePayload(t *testing.T) {
	expected := []byte{
		84, 104, 101, 32, 116, 114, 117, 101, 32, 115, 105, 103, 110, 32,
		111, 102, 32, 105, 110, 116, 101, 108, 108, 105, 103, 101, 110, 99,
		101, 32, 105, 115, 32, 110, 111, 116, 32, 107, 110, 111, 119, 108,
		101, 100, 103, 101, 32, 98, 117, 116, 32, 105, 109, 97, 103, 105,
		110, 97, 116, 105, 111, 110, 46,
	}
	assert.Equal(t, expected, []byte(examplePayload), "examplePayload OK")
}

func TestParse(t *testing.T) {
	const s = `eyJhbGciOiJSU0EtT0FFUCIsImVuYyI6IkEyNTZHQ00ifQ.OKOawDo13gRp2ojaHV7LFpZcgV7T6DVZKTyKOMTYUmKoTCVJRgckCL9kiMT03JGeipsEdY3mx_etLbbWSrFr05kLzcSr4qKAq7YN7e9jwQRb23nfa6c9d-StnImGyFDbSv04uVuxIp5Zms1gNxKKK2Da14B8S4rzVRltdYwam_lDp5XnZAYpQdb76FdIKLaVmqgfwX7XWRxv2322i-vDxRfqNzo_tETKzpVLzfiwQyeyPGLBIO56YJ7eObdv0je81860ppamavo35UgoRdbYaBcoh9QcfylQr66oc6vFWXRcZ_ZT2LawVCWTIy3brGPi6UklfCpIMfIjf7iGdXKHzg.48V1_ALb6US04U3b.5eym8TW_c8SuK0ltJ3rpYIzOeDQz7TALvtu6UG9oMo4vpzs9tX_EFShS8iB7j6jiSdiwkIr3ajwQzaBtQD_A.XFBoMYUZodetZdvTiFvSkQ`
	t.Run("Compact format", func(t *testing.T) {
		t.Run("Normal", func(t *testing.T) {
			msg, err := jwe.Parse([]byte(s))
			if !assert.NoError(t, err, "Parsing JWE is successful") {
				return
			}
			if !assert.Len(t, msg.Recipients(), 1, "There is exactly 1 recipient") {
				return
			}
		})

		parts := strings.Split(s, ".")
		t.Run("Missing parts", func(t *testing.T) {
			s2 := strings.Join(parts[:4], ".")
			_, err := jwe.Parse([]byte(s2))
			if !assert.Error(t, err, `should fail to parse compact format with missing parts`) {
				return
			}
		})
		t.Run("Invalid header", func(t *testing.T) {
			s2 := strings.Join(append(append([]string(nil), "!!invalidheader!!"), parts[1:]...), ".")
			_, err := jwe.Parse([]byte(s2))
			if !assert.Error(t, err, `should fail to parse compact format with invalid header`) {
				return
			}
		})
		t.Run("Invalid encrypted key", func(t *testing.T) {
			s2 := strings.Join(append(append(append([]string(nil), parts[0]), "!!invalidenckey!!"), parts[2:]...), ".")
			_, err := jwe.Parse([]byte(s2))
			if !assert.Error(t, err, `should fail to parse compact format with invalid encrypted key`) {
				return
			}
		})
		t.Run("Invalid initialization vector", func(t *testing.T) {
			s2 := strings.Join(append(append(append([]string(nil), parts[:2]...), "!!invalidiv!!"), parts[3:]...), ".")
			_, err := jwe.Parse([]byte(s2))
			if !assert.Error(t, err, `should fail to parse compact format with invalid initialization vector`) {
				return
			}
		})
		t.Run("Invalid content", func(t *testing.T) {
			s2 := strings.Join(append(append(append([]string(nil), parts[:3]...), "!!invalidcontent!!"), parts[4:]...), ".")
			_, err := jwe.Parse([]byte(s2))
			if !assert.Error(t, err, `should fail to parse compact format with invalid content`) {
				return
			}
		})
		t.Run("Invalid tag", func(t *testing.T) {
			s2 := strings.Join(append(parts[:4], "!!invalidtag!!"), ".")
			_, err := jwe.Parse([]byte(s2))
			if !assert.Error(t, err, `should fail to parse compact format with invalid tag`) {
				return
			}
		})
	})
	t.Run("JSON format", func(t *testing.T) {
		msg, err := jwe.Parse([]byte(s))
		if !assert.NoError(t, err, "Parsing JWE is successful") {
			return
		}

		buf, err := json.Marshal(msg)
		if !assert.NoError(t, err, "Serializing to JSON format should succeed") {
			return
		}

		msg2, err := jwe.Parse(buf)
		if !assert.NoError(t, err, "Parsing JWE in JSON format should succeed") {
			return
		}

		if !assert.Equal(t, msg, msg2, "messages should match") {
			return
		}
	})
}

// This test parses the example found in https://tools.ietf.org/html/rfc7516#appendix-A.1,
// and checks if we can roundtrip to the same compact serialization format.
func TestParse_RSAES_OAEP_AES_GCM(t *testing.T) {
	const payload = `The true sign of intelligence is not knowledge but imagination.`
	const serialized = `eyJhbGciOiJSU0EtT0FFUCIsImVuYyI6IkEyNTZHQ00ifQ.OKOawDo13gRp2ojaHV7LFpZcgV7T6DVZKTyKOMTYUmKoTCVJRgckCL9kiMT03JGeipsEdY3mx_etLbbWSrFr05kLzcSr4qKAq7YN7e9jwQRb23nfa6c9d-StnImGyFDbSv04uVuxIp5Zms1gNxKKK2Da14B8S4rzVRltdYwam_lDp5XnZAYpQdb76FdIKLaVmqgfwX7XWRxv2322i-vDxRfqNzo_tETKzpVLzfiwQyeyPGLBIO56YJ7eObdv0je81860ppamavo35UgoRdbYaBcoh9QcfylQr66oc6vFWXRcZ_ZT2LawVCWTIy3brGPi6UklfCpIMfIjf7iGdXKHzg.48V1_ALb6US04U3b.5eym8TW_c8SuK0ltJ3rpYIzOeDQz7TALvtu6UG9oMo4vpzs9tX_EFShS8iB7j6jiSdiwkIr3ajwQzaBtQD_A.XFBoMYUZodetZdvTiFvSkQ`
	var jwkstr = []byte(`
     {"kty":"RSA",
      "n":"oahUIoWw0K0usKNuOR6H4wkf4oBUXHTxRvgb48E-BVvxkeDNjbC4he8rUWcJoZmds2h7M70imEVhRU5djINXtqllXI4DFqcI1DgjT9LewND8MW2Krf3Spsk_ZkoFnilakGygTwpZ3uesH-PFABNIUYpOiN15dsQRkgr0vEhxN92i2asbOenSZeyaxziK72UwxrrKoExv6kc5twXTq4h-QChLOln0_mtUZwfsRaMStPs6mS6XrgxnxbWhojf663tuEQueGC-FCMfra36C9knDFGzKsNa7LZK2djYgyD3JR_MB_4NUJW_TqOQtwHYbxevoJArm-L5StowjzGy-_bq6Gw",
      "e":"AQAB",
      "d":"kLdtIj6GbDks_ApCSTYQtelcNttlKiOyPzMrXHeI-yk1F7-kpDxY4-WY5NWV5KntaEeXS1j82E375xxhWMHXyvjYecPT9fpwR_M9gV8n9Hrh2anTpTD93Dt62ypW3yDsJzBnTnrYu1iwWRgBKrEYY46qAZIrA2xAwnm2X7uGR1hghkqDp0Vqj3kbSCz1XyfCs6_LehBwtxHIyh8Ripy40p24moOAbgxVw3rxT_vlt3UVe4WO3JkJOzlpUf-KTVI2Ptgm-dARxTEtE-id-4OJr0h-K-VFs3VSndVTIznSxfyrj8ILL6MG_Uv8YAu7VILSB3lOW085-4qE3DzgrTjgyQ",
      "p":"1r52Xk46c-LsfB5P442p7atdPUrxQSy4mti_tZI3Mgf2EuFVbUoDBvaRQ-SWxkbkmoEzL7JXroSBjSrK3YIQgYdMgyAEPTPjXv_hI2_1eTSPVZfzL0lffNn03IXqWF5MDFuoUYE0hzb2vhrlN_rKrbfDIwUbTrjjgieRbwC6Cl0",
      "q":"wLb35x7hmQWZsWJmB_vle87ihgZ19S8lBEROLIsZG4ayZVe9Hi9gDVCOBmUDdaDYVTSNx_8Fyw1YYa9XGrGnDew00J28cRUoeBB_jKI1oma0Orv1T9aXIWxKwd4gvxFImOWr3QRL9KEBRzk2RatUBnmDZJTIAfwTs0g68UZHvtc",
      "dp":"ZK-YwE7diUh0qR1tR7w8WHtolDx3MZ_OTowiFvgfeQ3SiresXjm9gZ5KLhMXvo-uz-KUJWDxS5pFQ_M0evdo1dKiRTjVw_x4NyqyXPM5nULPkcpU827rnpZzAJKpdhWAgqrXGKAECQH0Xt4taznjnd_zVpAmZZq60WPMBMfKcuE",
      "dq":"Dq0gfgJ1DdFGXiLvQEZnuKEN0UUmsJBxkjydc3j4ZYdBiMRAy86x0vHCjywcMlYYg4yoC4YZa9hNVcsjqA3FeiL19rk8g6Qn29Tt0cj8qqyFpz9vNDBUfCAiJVeESOjJDZPYHdHY8v1b-o-Z2X5tvLx-TCekf7oxyeKDUqKWjis",
      "qi":"VIMpMYbPf47dT1w_zDUXfPimsSegnMOA1zTaX7aGk_8urY6R8-ZW1FxU7AlWAyLWybqq6t16VFd7hQd0y6flUK4SlOydB61gwanOsXGOAOv82cHq0E3eL4HrtZkUuKvnPrMnsUUFlfUdybVzxyjz9JF_XyaY14ardLSjf4L_FNY"
     }`)

	privkey, err := jwk.ParseKey(jwkstr)
	if !assert.NoError(t, err, `parsing jwk should succeed`) {
		return
	}

	var rawkey rsa.PrivateKey
	if !assert.NoError(t, privkey.Raw(&rawkey), `obtaining raw key should succeed`) {
		return
	}

	msg := jwe.NewMessage()
	plaintext, err := jwe.Decrypt([]byte(serialized), jwe.WithKey(jwa.RSA_OAEP, rawkey), jwe.WithMessage(msg))
	if !assert.NoError(t, err, "jwe.Decrypt should be successful") {
		return
	}

	if !assert.Equal(t, 1, len(msg.Recipients()), "message recipients header length is 1") {
		return
	}

	if !assert.Equal(t, payload, string(plaintext), "decrypted value does not match") {
		return
	}

	templates := []*struct {
		Name     string
		Options  []jwe.EncryptOption
		Expected string
	}{
		{
			Name:     "Compact",
			Options:  []jwe.EncryptOption{jwe.WithCompact()},
			Expected: serialized,
		},
		{
			Name:     "JSON",
			Options:  []jwe.EncryptOption{jwe.WithJSON()},
			Expected: `{"ciphertext":"5eym8TW_c8SuK0ltJ3rpYIzOeDQz7TALvtu6UG9oMo4vpzs9tX_EFShS8iB7j6jiSdiwkIr3ajwQzaBtQD_A","iv":"48V1_ALb6US04U3b","protected":"eyJhbGciOiJSU0EtT0FFUCIsImVuYyI6IkEyNTZHQ00ifQ","header":{"alg":"RSA-OAEP"},"encrypted_key":"OKOawDo13gRp2ojaHV7LFpZcgV7T6DVZKTyKOMTYUmKoTCVJRgckCL9kiMT03JGeipsEdY3mx_etLbbWSrFr05kLzcSr4qKAq7YN7e9jwQRb23nfa6c9d-StnImGyFDbSv04uVuxIp5Zms1gNxKKK2Da14B8S4rzVRltdYwam_lDp5XnZAYpQdb76FdIKLaVmqgfwX7XWRxv2322i-vDxRfqNzo_tETKzpVLzfiwQyeyPGLBIO56YJ7eObdv0je81860ppamavo35UgoRdbYaBcoh9QcfylQr66oc6vFWXRcZ_ZT2LawVCWTIy3brGPi6UklfCpIMfIjf7iGdXKHzg","tag":"XFBoMYUZodetZdvTiFvSkQ"}`,
		},
		{
			Name:    "JSON (Pretty)",
			Options: []jwe.EncryptOption{jwe.WithJSON(jwe.WithPretty(true))},
			Expected: `{
  "ciphertext": "5eym8TW_c8SuK0ltJ3rpYIzOeDQz7TALvtu6UG9oMo4vpzs9tX_EFShS8iB7j6jiSdiwkIr3ajwQzaBtQD_A",
  "iv": "48V1_ALb6US04U3b",
  "protected": "eyJhbGciOiJSU0EtT0FFUCIsImVuYyI6IkEyNTZHQ00ifQ",
  "header": {
    "alg": "RSA-OAEP"
  },
  "encrypted_key": "OKOawDo13gRp2ojaHV7LFpZcgV7T6DVZKTyKOMTYUmKoTCVJRgckCL9kiMT03JGeipsEdY3mx_etLbbWSrFr05kLzcSr4qKAq7YN7e9jwQRb23nfa6c9d-StnImGyFDbSv04uVuxIp5Zms1gNxKKK2Da14B8S4rzVRltdYwam_lDp5XnZAYpQdb76FdIKLaVmqgfwX7XWRxv2322i-vDxRfqNzo_tETKzpVLzfiwQyeyPGLBIO56YJ7eObdv0je81860ppamavo35UgoRdbYaBcoh9QcfylQr66oc6vFWXRcZ_ZT2LawVCWTIy3brGPi6UklfCpIMfIjf7iGdXKHzg",
  "tag": "XFBoMYUZodetZdvTiFvSkQ"
}`,
		},
	}

	ntmpl := len(templates)
	testcases := make([]struct {
		Name     string
		Options  []jwe.EncryptOption
		Expected string
	}, ntmpl*2)

	for i, tmpl := range templates {
		options := make([]jwe.EncryptOption, len(tmpl.Options))
		copy(options, tmpl.Options)

		for j, compression := range []jwa.CompressionAlgorithm{jwa.NoCompress, jwa.Deflate} {
			compName := compression.String()
			if compName == "" {
				compName = "none"
			}
			tc := testcases[i+j]
			tc.Name = tmpl.Name + " (compression=" + compName + ")"
			tc.Expected = tmpl.Expected
			tc.Options = append(options, jwe.WithCompress(compression))
		}
	}

	for _, tc := range testcases {
		tc := tc
		t.Run(tc.Name, func(t *testing.T) {
			options := tc.Options
			options = append(options, jwe.WithKey(jwa.RSA_OAEP, rawkey.PublicKey))

			encrypted, err := jwe.Encrypt(plaintext, options...)
			if !assert.NoError(t, err, "jwe.Encrypt should succeed") {
				return
			}
			t.Logf("%s", encrypted)

			t.Run("WithKey", func(t *testing.T) {
				plaintext, err = jwe.Decrypt(encrypted, jwe.WithKey(jwa.RSA_OAEP, rawkey))
				if !assert.NoError(t, err, "jwe.Decrypt should succeed") {
					return
				}

				if !assert.Equal(t, payload, string(plaintext), "jwe.Decrypt should produce the same plaintext") {
					return
				}
			})
			t.Run("WithKeySet", func(t *testing.T) {
				pkJwk, err := jwk.FromRaw(rawkey)
				if !assert.NoError(t, err, `jwk.New should succeed`) {
					return
				}
				// Keys are not going to be selected without an algorithm
				_ = pkJwk.Set(jwe.AlgorithmKey, jwa.RSA_OAEP)
				set := jwk.NewSet()
				set.AddKey(pkJwk)

				var used interface{}
				plaintext, err = jwe.Decrypt(encrypted, jwe.WithKeySet(set, jwe.WithRequireKid(false)), jwe.WithKeyUsed(&used))
				if !assert.NoError(t, err, "jwe.Decrypt should succeed") {
					return
				}

				if !assert.Equal(t, payload, string(plaintext), "jwe.Decrypt should produce the same plaintext") {
					return
				}

				if !assert.Equal(t, pkJwk, used) {
					return
				}
			})
		})
	}

	// Test direct marshaling and unmarshaling
	t.Run("Marshal/Unmarshal", func(t *testing.T) {
		buf, err := json.Marshal(msg)
		if !assert.NoError(t, err, `json.Marshal should succeed`) {
			return
		}

		m2 := jwe.NewMessage()
		if !assert.NoError(t, json.Unmarshal(buf, m2), `json.Unmarshal should succeed`) {
			t.Logf("%s", buf)
			return
		}

		if !assert.Equal(t, msg, m2, `messages should be the same after roundtrip`) {
			return
		}
	})
}

// https://tools.ietf.org/html/rfc7516#appendix-A.1.
func TestRoundtrip_RSAES_OAEP_AES_GCM(t *testing.T) {
	var plaintext = []byte{
		84, 104, 101, 32, 116, 114, 117, 101, 32, 115, 105, 103, 110, 32,
		111, 102, 32, 105, 110, 116, 101, 108, 108, 105, 103, 101, 110, 99,
		101, 32, 105, 115, 32, 110, 111, 116, 32, 107, 110, 111, 119, 108,
		101, 100, 103, 101, 32, 98, 117, 116, 32, 105, 109, 97, 103, 105,
		110, 97, 116, 105, 111, 110, 46,
	}

	max := 100
	if testing.Short() {
		max = 1
	}

	for i := 0; i < max; i++ {
		encrypted, err := jwe.Encrypt(plaintext, jwe.WithKey(jwa.RSA_OAEP, &rsaPrivKey.PublicKey))
		if !assert.NoError(t, err, "Encrypt should succeed") {
			return
		}

		decrypted, err := jwe.Decrypt(encrypted, jwe.WithKey(jwa.RSA_OAEP, rsaPrivKey))
		if !assert.NoError(t, err, "Decrypt should succeed") {
			return
		}

		if !assert.Equal(t, plaintext, decrypted, "Decrypted content should match") {
			return
		}
	}
}

func TestRoundtrip_RSA1_5_A128CBC_HS256(t *testing.T) {
	var plaintext = []byte{
		76, 105, 118, 101, 32, 108, 111, 110, 103, 32, 97, 110, 100, 32,
		112, 114, 111, 115, 112, 101, 114, 46,
	}

	max := 100
	if testing.Short() {
		max = 1
	}

	for i := 0; i < max; i++ {
		encrypted, err := jwe.Encrypt(plaintext, jwe.WithKey(jwa.RSA1_5, &rsaPrivKey.PublicKey), jwe.WithContentEncryption(jwa.A128CBC_HS256))
		if !assert.NoError(t, err, "Encrypt is successful") {
			return
		}

		decrypted, err := jwe.Decrypt(encrypted, jwe.WithKey(jwa.RSA1_5, rsaPrivKey))
		if !assert.NoError(t, err, "Decrypt successful") {
			return
		}

		if !assert.Equal(t, plaintext, decrypted, "Decrypted correct plaintext") {
			return
		}
	}
}

// https://tools.ietf.org/html/rfc7516#appendix-A.3. Note that cek is dynamically
// generated, so the encrypted values will NOT match that of the RFC.
func TestEncode_A128KW_A128CBC_HS256(t *testing.T) {
	var plaintext = []byte{
		76, 105, 118, 101, 32, 108, 111, 110, 103, 32, 97, 110, 100, 32,
		112, 114, 111, 115, 112, 101, 114, 46,
	}
	var sharedkey = []byte{
		25, 172, 32, 130, 225, 114, 26, 181, 138, 106, 254, 192, 95, 133, 74, 82,
	}

	max := 100
	if testing.Short() {
		max = 1
	}

	for i := 0; i < max; i++ {
		encrypted, err := jwe.Encrypt(plaintext, jwe.WithKey(jwa.A128KW, sharedkey), jwe.WithContentEncryption(jwa.A128CBC_HS256))
		if !assert.NoError(t, err, "Encrypt is successful") {
			return
		}

		decrypted, err := jwe.Decrypt(encrypted, jwe.WithKey(jwa.A128KW, sharedkey))
		if !assert.NoError(t, err, "Decrypt successful") {
			return
		}

		if !assert.Equal(t, plaintext, decrypted, "Decrypted correct plaintext") {
			return
		}
	}
}

//nolint:thelper
func testEncodeECDHWithKey(t *testing.T, privkey interface{}, pubkey interface{}) {
	plaintext := []byte("Lorem ipsum")

	algorithms := []jwa.KeyEncryptionAlgorithm{
		jwa.ECDH_ES,
		jwa.ECDH_ES_A256KW,
		jwa.ECDH_ES_A192KW,
		jwa.ECDH_ES_A128KW,
	}

	for _, alg := range algorithms {
		alg := alg
		t.Run(alg.String(), func(t *testing.T) {
			encrypted, err := jwe.Encrypt(plaintext, jwe.WithKey(alg, pubkey))
			if !assert.NoError(t, err, "Encrypt succeeds") {
				return
			}

			_, err = jwe.Parse(encrypted)
			if !assert.NoError(t, err, `jwe.Parse should succeed`) {
				return
			}

			decrypted, err := jwe.Decrypt(encrypted, jwe.WithKey(alg, privkey))
			if !assert.NoError(t, err, "Decrypt succeeds") {
				return
			}
			t.Logf("%s", decrypted)
		})
	}
}

func TestEncode_ECDH(t *testing.T) {
	curves := []elliptic.Curve{
		elliptic.P256(),
		elliptic.P384(),
		elliptic.P521(),
	}
	for _, crv := range curves {
		crv := crv
		t.Run(crv.Params().Name, func(t *testing.T) {
			privkey, err := ecdsa.GenerateKey(crv, rand.Reader)
			if !assert.NoError(t, err, `ecdsa.GenerateKey should succeed`) {
				return
			}

			testEncodeECDHWithKey(t, privkey, &privkey.PublicKey)
		})
	}
}

func TestEncode_X25519(t *testing.T) {
	priv, err := ecdh.X25519().GenerateKey(rand.Reader)
	require.NoError(t, err, `ecdh.X25519().GenerateKey should succeed`)

	testEncodeECDHWithKey(t, priv, priv.Public())
}

func Test_GHIssue207(t *testing.T) {
	const plaintext = "hi\n"
	var testcases = []struct {
		Algorithm  jwa.KeyEncryptionAlgorithm
		Key        string
		Data       string
		Thumbprint string
		Name       string
	}{
		{
			Name:       `ECDH-ES`,
			Key:        `{"alg":"ECDH-ES","crv":"P-521","d":"ARxUkIjnB7pjFzM2OIIFcclR-4qbZwv7DoC96cksPKyvVWOkEsZ0CK6deM4AC6G5GClR5TXWMQVC_bNDmfuwPPqF","key_ops":["wrapKey","unwrapKey"],"kty":"EC","x":"ACewmG5j0POUDQw3rIqFQozK_6yXUsfNjiZtWqQOU7MXsSKK9RsRS8ySmeTG14heUpbbnrC9VdYKSOUGkYnYUl2Y","y":"ACkXSOma_FP93R3u5uYX7gUOlM0LDkNsij9dVFPbafF8hlfYEnUGit2o-tt7W0Zq3t38jEhpjUoGgM04JDJ6_m0x"}`,
			Data:       `{"ciphertext":"sp0cLt4Rx1p0Ax0Q1OZj7w","header":{"alg":"ECDH-ES","epk":{"crv":"P-521","kty":"EC","x":"APMKQpje5vu39-eS_LX_g15stqbNZ37GgYimW8PZf7d_OOuAygK2YlINYnPoUybrxkoaLRPhbmxc9MBWFdaY8SXx","y":"AMpq4DFi6w-pfnprO58CkfX-ncXtJ8fvox2Ej8Ey3ZY1xjVUtbDJCDCjY53snYaNCEjnFQPAn-IkAG90p2Xcm8ut"}},"iv":"Fjnb5uUWp9euqp1MK_hT4A","protected":"eyJlbmMiOiJBMjU2Q0JDLUhTNTEyIn0","tag":"6nhiy-vyqwVjpy08jrorTpWqvam66HdKxU36XsE3Z3s"}`,
			Thumbprint: `0_6x6e2sZKeq3ka0QV0PEkJagqg`,
		},
		{
			Name:       `ECDH-ES+A256KW`,
			Key:        `{"alg":"ECDH-ES+A256KW","crv":"P-521","d":"AcH8h_ctsMnopTiCH7wiuM-nAb1CNikC0ubcOZQDLYSVEw93h6_D57aD7DLWbjIsVNzn7Qq8P-kRiTYVoH5GTQVg","key_ops":["wrapKey","unwrapKey"],"kty":"EC","x":"AAQoEbNeiG3ExYj9bJLGFn4h_bFjERfIcmpQMW5KWlFhqcXTFg0g8-5YWjdJXdNmO_2EuaKe7zOvEq8dCFCb12-R","y":"Ad8E2jp6FSCSd8laERqIt67A2T-MIqQE5301jNYb5SMsCSV1rs1McyvhzHaclYcqTUptoA-rW5kNS9N5124XPHky"}`,
			Data:       `{"ciphertext":"evXmzoQ5TWQvEXdpv9ZCBQ","encrypted_key":"ceVsjF-0LhziK75oHRC-C539hlFJMSbub015a3YtIBgCt7c0IRzkzwoOvo_Jf44FXZi0Vd-4fvDjRkZDzx9DcuDd4ASYDLvW","header":{"alg":"ECDH-ES+A256KW","epk":{"crv":"P-521","kty":"EC","x":"Aad7PFl9cct7WcfM3b_LNkhCHfCotW_nRuarX7GACDyyZkr2dd1g6r3rz-8r2-AyOGD9gc2nhrTEjVHT2W7eu65U","y":"Ab0Mj6BK8g3Fok6oyFlkvKOyquEVxeeJOlsyXKYBputPxFT5Gljr2FoJdViAxVspoSiw1K5oG1h59UBJgPWG4GQV"}},"iv":"KsJgq2xyzE1dZi2BM2xf5g","protected":"eyJlbmMiOiJBMjU2Q0JDLUhTNTEyIn0","tag":"b6m_nW9vfk6xJugm_-Uuj4cbAQh9ECelLc1ZBfO86L0"}`,
			Thumbprint: `G4OtKQL_qr9Q57atNOU6SJnJxB8`,
		},
	}

	for _, tc := range testcases {
		tc := tc
		t.Run(tc.Name, func(t *testing.T) {
			webKey, err := jwk.ParseKey([]byte(tc.Key))
			if !assert.NoError(t, err, `jwk.ParseKey should succeed`) {
				return
			}

			thumbprint, err := webKey.Thumbprint(crypto.SHA1)
			if !assert.NoError(t, err, `jwk.Thumbprint should succeed`) {
				return
			}

			if !assert.Equal(t, base64.RawURLEncoding.EncodeToString(thumbprint), tc.Thumbprint, `thumbprints should match`) {
				return
			}

			var key ecdsa.PrivateKey
			if !assert.NoError(t, webKey.Raw(&key), `jwk.Raw should succeed`) {
				return
			}

			decrypted, err := jwe.Decrypt([]byte(tc.Data), jwe.WithKeyProvider(jwe.KeyProviderFunc(func(_ context.Context, sink jwe.KeySink, r jwe.Recipient, _ *jwe.Message) error {
				sink.Key(r.Headers().Algorithm(), &key)
				return nil
			})))
			if !assert.NoError(t, err, `jwe.Decrypt should succeed`) {
				return
			}

			if !assert.Equal(t, string(decrypted), plaintext, `plaintext should match`) {
				return
			}
		})
	}
}

// tests direct key encryption by encrypting-decrypting a plaintext
func TestEncode_Direct(t *testing.T) {
	var testcases = []struct {
		Algorithm jwa.ContentEncryptionAlgorithm
		KeySize   int // in bytes
	}{
		{jwa.A128CBC_HS256, 32},
		{jwa.A128GCM, 16},
		{jwa.A192CBC_HS384, 48},
		{jwa.A192GCM, 24},
		{jwa.A256CBC_HS512, 64},
		{jwa.A256GCM, 32},
	}
	plaintext := []byte("Lorem ipsum")

	for _, tc := range testcases {
		tc := tc
		t.Run(tc.Algorithm.String(), func(t *testing.T) {
			key := make([]byte, tc.KeySize)
			/*
				_, err := rand.Read(key)
				if !assert.NoError(t, err, "Key generation succeeds") {
					return
				}*/
			for n := 0; n < len(key); {
				w := copy(key[n:], []byte(`12345678`))
				n += w
			}

			encrypted, err := jwe.Encrypt(plaintext, jwe.WithKey(jwa.DIRECT, key), jwe.WithContentEncryption(tc.Algorithm))
			if !assert.NoError(t, err, `jwe.Encrypt should succeed`) {
				return
			}
			decrypted, err := jwe.Decrypt(encrypted, jwe.WithKey(jwa.DIRECT, key))
			if !assert.NoError(t, err, `jwe.Decrypt should succeed`) {
				return
			}

			assert.Equal(t, plaintext, decrypted, `jwe.Decrypt should match input plaintext`)
		})
	}
}

// Decrypts messages generated by `jose` tool. It helps check compatibility with other jwx implementations.
func TestDecodePredefined_Direct(t *testing.T) {
	var testcases = []struct {
		Algorithm  jwa.ContentEncryptionAlgorithm
		Key        string // generated with 'jose jwk gen -i '{"alg":"A128GCM"}' -o key.jwk'
		Thumbprint string // generated with 'jose jwk thp -i key.jwk`
		Data       string // generated with 'jose jwe enc -I msg.txt -k key.jwk -o msg.jwe'
	}{
		{
			jwa.A128CBC_HS256,
			`{"alg":"A128GCM","k":"9hexZKVSV9pZhPNzgXiD8g","key_ops":["encrypt","decrypt"],"kty":"oct"}`,
			`RwW22IemrIJLFwlqZ-OQUe_Lnbo`,
			`{"ciphertext":"FX_px9cuyO_hZfo","encrypted_key":"","header":{"alg":"dir"},"iv":"Z9CRJCFPtpEI5Pwq","protected":"eyJlbmMiOiJBMTI4R0NNIn0","tag":"1iq0MNDX40XVtqGYinhUtQ"}`,
		},
		{
			jwa.A128GCM,
			`{"alg":"A128GCM","k":"9hexZKVSV9pZhPNzgXiD8g","key_ops":["encrypt","decrypt"],"kty":"oct"}`,
			`RwW22IemrIJLFwlqZ-OQUe_Lnbo`,
			`{"ciphertext":"FX_px9cuyO_hZfo","encrypted_key":"","header":{"alg":"dir"},"iv":"Z9CRJCFPtpEI5Pwq","protected":"eyJlbmMiOiJBMTI4R0NNIn0","tag":"1iq0MNDX40XVtqGYinhUtQ"}`,
		},
		{
			jwa.A192CBC_HS384,
			`{"alg":"A128GCM","k":"9hexZKVSV9pZhPNzgXiD8g","key_ops":["encrypt","decrypt"],"kty":"oct"}`,
			`RwW22IemrIJLFwlqZ-OQUe_Lnbo`,
			`{"ciphertext":"FX_px9cuyO_hZfo","encrypted_key":"","header":{"alg":"dir"},"iv":"Z9CRJCFPtpEI5Pwq","protected":"eyJlbmMiOiJBMTI4R0NNIn0","tag":"1iq0MNDX40XVtqGYinhUtQ"}`,
		},
		{
			jwa.A192GCM,
			`{"alg":"A128GCM","k":"9hexZKVSV9pZhPNzgXiD8g","key_ops":["encrypt","decrypt"],"kty":"oct"}`,
			`RwW22IemrIJLFwlqZ-OQUe_Lnbo`,
			`{"ciphertext":"FX_px9cuyO_hZfo","encrypted_key":"","header":{"alg":"dir"},"iv":"Z9CRJCFPtpEI5Pwq","protected":"eyJlbmMiOiJBMTI4R0NNIn0","tag":"1iq0MNDX40XVtqGYinhUtQ"}`,
		},
		{
			jwa.A256CBC_HS512,
			`{"alg":"A128GCM","k":"9hexZKVSV9pZhPNzgXiD8g","key_ops":["encrypt","decrypt"],"kty":"oct"}`,
			`RwW22IemrIJLFwlqZ-OQUe_Lnbo`,
			`{"ciphertext":"FX_px9cuyO_hZfo","encrypted_key":"","header":{"alg":"dir"},"iv":"Z9CRJCFPtpEI5Pwq","protected":"eyJlbmMiOiJBMTI4R0NNIn0","tag":"1iq0MNDX40XVtqGYinhUtQ"}`,
		},
		{
			jwa.A256GCM,
			`{"alg":"A128GCM","k":"9hexZKVSV9pZhPNzgXiD8g","key_ops":["encrypt","decrypt"],"kty":"oct"}`,
			`RwW22IemrIJLFwlqZ-OQUe_Lnbo`,
			`{"ciphertext":"FX_px9cuyO_hZfo","encrypted_key":"","header":{"alg":"dir"},"iv":"Z9CRJCFPtpEI5Pwq","protected":"eyJlbmMiOiJBMTI4R0NNIn0","tag":"1iq0MNDX40XVtqGYinhUtQ"}`,
		},
	}
	plaintext := "Lorem ipsum"

	for _, tc := range testcases {
		tc := tc
		t.Run(tc.Algorithm.String(), func(t *testing.T) {
			webKey, err := jwk.ParseKey([]byte(tc.Key))
			if !assert.NoError(t, err, `jwk.ParseKey should succeed`) {
				return
			}

			thumbprint, err := webKey.Thumbprint(crypto.SHA1)
			if !assert.NoError(t, err, `jwk.Thumbprint should succeed`) {
				return
			}

			if !assert.Equal(t, base64.RawURLEncoding.EncodeToString(thumbprint), tc.Thumbprint, `thumbprints should match`) {
				return
			}

			var key []byte
			if !assert.NoError(t, webKey.Raw(&key), `jwk.Raw should succeed`) {
				return
			}

			decrypted, err := jwe.Decrypt([]byte(tc.Data), jwe.WithKey(jwa.DIRECT, key))
			if !assert.NoError(t, err, `jwe.Decrypt should succeed`) {
				return
			}

			if !assert.Equal(t, plaintext, string(decrypted), `plaintext should match`) {
				return
			}
		})
	}
}

func TestGHIssue230(t *testing.T) {
	t.Parallel()

	const data = `{"ciphertext":"wko","encrypted_key":"","iv":"y-wj7nfa-T8XG58z","protected":"eyJhbGciOiJkaXIiLCJjbGV2aXMiOnsicGluIjoidHBtMiIsInRwbTIiOnsiaGFzaCI6InNoYTI1NiIsImp3a19wcml2IjoiQU80QUlCSTFRYjQ2SHZXUmNSRHVxRXdoN2ZWc3hSNE91MVhsOHBRX2hMMTlPeUc3QUJDVG80S2RqWEZYcEFUOWtLeWptVVJPOTVBaXc4U1o4MGZXRmtDMGdEazJLTXEtamJTZU1wcFZFaFJaWEpxQmhWNXVGZ1V0T0J4eUFjRzFZRjhFMW5Ob1dPWk9Eek5EUkRrOE1ZVWZrWVNpS0ZKb2pPZ0UxSjRIZkRoM0lBelY2MFR6V2NWcXJ0QnlwX2EyZ1V2a0JqcGpTeVF2Nmc2amJMSXpEaG10VnZLMmxDazhlMjUzdG1MSDNPQWk0Q0tZcWFZY0tjTTltSTdTRXBpVldlSjZZVFBEdmtORndpa0tNRjE3czVYQUlFUjZpczNNTVBpNkZTOWQ3ZmdMV25hUkpabDVNNUJDMldxN2NsVmYiLCJqd2tfcHViIjoiQUM0QUNBQUxBQUFFMGdBQUFCQUFJREpTSVhRSVVocjVPaDVkNXZWaWVGUDBmZG9pVFd3S1RicXJRRVRhVmx4QyIsImtleSI6ImVjYyJ9fSwiZW5jIjoiQTI1NkdDTSJ9","tag":"lir7v9YbCCZQKf5-yJ0BTQ"}`

	msg, err := jwe.Parse([]byte(data))
	if !assert.NoError(t, err, `jwe.Parse should succeed`) {
		return
	}

	compact, err := jwe.Compact(msg)
	if !assert.NoError(t, err, `jwe.Compact should succeed`) {
		return
	}

	msg2, err := jwe.Parse(compact)
	if !assert.NoError(t, err, `jwe.Parse should succeed`) {
		return
	}

	if !assert.Equal(t, msg, msg2, `data -> msg -> compact -> msg2 produces msg == msg2`) {
		t.Logf("msg -> %#v", msg)
		t.Logf("msg2 -> %#v", msg2)
		return
	}
}

func TestReadFile(t *testing.T) {
	const s = `eyJhbGciOiJSU0EtT0FFUCIsImVuYyI6IkEyNTZHQ00ifQ.OKOawDo13gRp2ojaHV7LFpZcgV7T6DVZKTyKOMTYUmKoTCVJRgckCL9kiMT03JGeipsEdY3mx_etLbbWSrFr05kLzcSr4qKAq7YN7e9jwQRb23nfa6c9d-StnImGyFDbSv04uVuxIp5Zms1gNxKKK2Da14B8S4rzVRltdYwam_lDp5XnZAYpQdb76FdIKLaVmqgfwX7XWRxv2322i-vDxRfqNzo_tETKzpVLzfiwQyeyPGLBIO56YJ7eObdv0je81860ppamavo35UgoRdbYaBcoh9QcfylQr66oc6vFWXRcZ_ZT2LawVCWTIy3brGPi6UklfCpIMfIjf7iGdXKHzg.48V1_ALb6US04U3b.5eym8TW_c8SuK0ltJ3rpYIzOeDQz7TALvtu6UG9oMo4vpzs9tX_EFShS8iB7j6jiSdiwkIr3ajwQzaBtQD_A.XFBoMYUZodetZdvTiFvSkQ`

	f, err := os.CreateTemp("", "test-read-file-*.jwe")
	if !assert.NoError(t, err, `os.CreateTemp should succeed`) {
		return
	}
	defer f.Close()

	fmt.Fprintf(f, "%s", s)

	if _, err := jwe.ReadFile(f.Name()); !assert.NoError(t, err, `jwe.ReadFile should succeed`) {
		return
	}
}

func TestCustomField(t *testing.T) {
	// XXX has global effect!!!
	const rfc3339Key = `x-test-rfc3339`
	const rfc1123Key = `x-test-rfc1123`
	jwe.RegisterCustomField(rfc3339Key, time.Time{})
	jwe.RegisterCustomField(rfc1123Key, jwe.CustomDecodeFunc(func(data []byte) (interface{}, error) {
		var s string
		if err := json.Unmarshal(data, &s); err != nil {
			return nil, err
		}
		return time.Parse(time.RFC1123, s)
	}))

	defer jwe.RegisterCustomField(rfc3339Key, nil)
	defer jwe.RegisterCustomField(rfc1123Key, nil)

	expected := time.Date(2015, 11, 4, 5, 12, 52, 0, time.UTC)
	rfc3339bytes, _ := expected.MarshalText() // RFC3339
	rfc1123bytes := expected.Format(time.RFC1123)

	plaintext := []byte("Hello, World!")
	rsakey, err := jwxtest.GenerateRsaJwk()
	require.NoError(t, err, `jwxtest.GenerateRsaJwk() should succeed`)

	pubkey, err := jwk.PublicKeyOf(rsakey)
	require.NoError(t, err, `jwk.PublicKeyOf() should succeed`)

	t.Run("jwe.Parse", func(t *testing.T) {
		protected := jwe.NewHeaders()
		protected.Set(rfc3339Key, string(rfc3339bytes))
		protected.Set(rfc1123Key, rfc1123bytes)

		encrypted, err := jwe.Encrypt(plaintext, jwe.WithKey(jwa.RSA_OAEP, pubkey), jwe.WithProtectedHeaders(protected))
		require.NoError(t, err, `jwe.Encrypt should succeed`)
		msg, err := jwe.Parse(encrypted)
		if !assert.NoError(t, err, `jwe.Parse should succeed`) {
			t.Logf("%q", encrypted)
			return
		}

<<<<<<< HEAD
		var v time.Time
		require.NoError(t, msg.ProtectedHeaders().Get(`x-birthday`, &v), `msg.ProtectedHeaders().Get("x-birthday") should succeed`)
		if !assert.Equal(t, expected, v, `values should match`) {
			return
		}

		// Create JSON from jwe.Message
		buf, err := json.Marshal(msg)
		if !assert.NoError(t, err, `json.Marshal should succeed`) {
			return
		}

		var msg2 jwe.Message
		if !assert.NoError(t, json.Unmarshal(buf, &msg2), `json.Unmarshal should succeed`) {
			return
		}

		v = time.Time{} // reset
		require.NoError(t, msg2.ProtectedHeaders().Get(`x-birthday`, &v), `msg2.ProtectedHeaders().Get("x-birthday") should succeed`)
		if !assert.Equal(t, expected, v, `values should match`) {
			return
=======
		for _, key := range []string{rfc3339Key, rfc1123Key} {
			var v time.Time
			require.NoError(t, msg.ProtectedHeaders().Get(key, &v), `msg.Get(%q) should succeed`, key)
			require.Equal(t, expected, v, `values should match`)
		}
	})
	t.Run("json.Unmarshal", func(t *testing.T) {
		protected := jwe.NewHeaders()
		protected.Set(rfc3339Key, string(rfc3339bytes))
		protected.Set(rfc1123Key, rfc1123bytes)

		encrypted, err := jwe.Encrypt(plaintext, jwe.WithKey(jwa.RSA_OAEP, pubkey), jwe.WithProtectedHeaders(protected), jwe.WithJSON())
		require.NoError(t, err, `jwe.Encrypt should succeed`)
		msg := jwe.NewMessage()
		if !assert.NoError(t, json.Unmarshal(encrypted, msg), `json.Unmarshal should succeed`) {
			return
		}

		for _, key := range []string{rfc3339Key, rfc1123Key} {
			var v time.Time
			require.NoError(t, msg.ProtectedHeaders().Get(key, &v), `msg.Get(%q) should succeed`, key)
			require.Equal(t, expected, v, `values should match`)
>>>>>>> a76b3805
		}
	})
}

func TestGH554(t *testing.T) {
	const keyID = `very-secret-key`
	const plaintext = `hello world!`
	privkey, err := jwxtest.GenerateEcdsaJwk()
	if !assert.NoError(t, err, `jwxtest.GenerateEcdsaJwk() should succeed`) {
		return
	}

	_ = privkey.Set(jwk.KeyIDKey, keyID)

	pubkey, err := jwk.PublicKeyOf(privkey)
	if !assert.NoError(t, err, `jwk.PublicKeyOf() should succeed`) {
		return
	}

	if !assert.Equal(t, keyID, pubkey.KeyID(), `key ID should match`) {
		return
	}

	encrypted, err := jwe.Encrypt([]byte(plaintext), jwe.WithKey(jwa.ECDH_ES, pubkey))
	if !assert.NoError(t, err, `jwk.Encrypt() should succeed`) {
		return
	}

	msg, err := jwe.Parse(encrypted)
	if !assert.NoError(t, err, `jwe.Parse() should succeed`) {
		return
	}

	recipients := msg.Recipients()

	// The epk must have the same key ID as the original
	kid := recipients[0].Headers().KeyID()
	if !assert.Equal(t, keyID, kid, `key ID in epk should match`) {
		return
	}
}

func TestGH803(t *testing.T) {
	privateKey, err := ecdsa.GenerateKey(elliptic.P384(), rand.Reader)
	require.NoError(t, err, `ecdsa.GenerateKey should succeed`)

	payload := []byte("Lorem Ipsum")
	apu := []byte(`Alice`)
	apv := []byte(`Bob`)
	hdrs := jwe.NewHeaders()
	hdrs.Set(jwe.AgreementPartyUInfoKey, apu)
	hdrs.Set(jwe.AgreementPartyVInfoKey, apv)
	encrypted, err := jwe.Encrypt(
		payload,
		jwe.WithJSON(),
		jwe.WithKey(jwa.ECDH_ES, privateKey.PublicKey, jwe.WithPerRecipientHeaders(hdrs)),
		jwe.WithContentEncryption(jwa.A128GCM),
	)
	require.NoError(t, err, `jwe.Encrypt should succeed`)

	var msg jwe.Message
	decrypted, err := jwe.Decrypt(
		encrypted,
		jwe.WithKey(jwa.ECDH_ES, privateKey),
		jwe.WithMessage(&msg),
	)
	require.NoError(t, err, `jwe.Decrypt should succeed`)
	require.Equal(t, payload, decrypted, `decrypt messages match`)
	require.Equal(t, apu, msg.ProtectedHeaders().AgreementPartyUInfo())
	require.Equal(t, apv, msg.ProtectedHeaders().AgreementPartyVInfo())
}

func TestGH840(t *testing.T) {
	// Go 1.19+ panics if elliptic curve operations are called against
	// a point that's _NOT_ on the curve
	untrustedJWK := []byte(`{
		"kty": "EC",
		"crv": "P-256",
		"x": "MKBCTNIcKUSDii11ySs3526iDZ8AiTo7Tu6KPAqx7D4",
		"y": "4Etl6SRW2YiLUrN5vfvVHuhp7x8PxltmWWlbbM4IFyM",
		"d": "870MB6gfuTJ4HtUnUvYMyJpr5eUZNP4Bk43bVdj3eAE"
	}`)

	privkey, err := jwk.ParseKey(untrustedJWK)
	require.NoError(t, err, `jwk.ParseKey should succeed`)

	pubkey, err := privkey.PublicKey()
	require.NoError(t, err, `privkey.PublicKey should succeed`)

	const payload = `Lorem ipsum`
	_, err = jwe.Encrypt([]byte(payload), jwe.WithKey(jwa.ECDH_ES_A128KW, pubkey))
	require.Error(t, err, `jwe.Encrypt should fail (instead of panic)`)
}

type dummyKeyEncrypterDecrypter struct {
	key []byte
}

func (kd *dummyKeyEncrypterDecrypter) DecryptKey(_ jwa.KeyEncryptionAlgorithm, cek []byte, _ jwe.Recipient, _ *jwe.Message) ([]byte, error) {
	return bytes.TrimSuffix(cek, kd.key), nil
}

func (kd *dummyKeyEncrypterDecrypter) Algorithm() jwa.KeyEncryptionAlgorithm {
	return jwa.A128GCMKW
}

func (kd *dummyKeyEncrypterDecrypter) EncryptKey(key []byte) ([]byte, error) {
	return append(key, kd.key...), nil
}

var _ jwe.KeyEncrypter = (*dummyKeyEncrypterDecrypter)(nil)

func TestGH924(t *testing.T) {
	sharedKey := []byte("abra-kadabra")

	ked := &dummyKeyEncrypterDecrypter{key: sharedKey}

	payload := []byte("Lorem Ipsum")
	encrypted, err := jwe.Encrypt(
		payload,
		jwe.WithJSON(),
		jwe.WithKey(jwa.A128GCMKW, ked),
		jwe.WithContentEncryption(jwa.A128GCM),
	)
	require.NoError(t, err, `jwe.Encrypt should succeed`)

	var msg jwe.Message
	decrypted, err := jwe.Decrypt(
		encrypted,
		jwe.WithKey(jwa.A128GCMKW, ked),
		jwe.WithMessage(&msg),
	)
	require.NoError(t, err, `jwe.Decrypt should succeed`)
	require.Equal(t, payload, decrypted, `decrypt messages match`)
}<|MERGE_RESOLUTION|>--- conflicted
+++ resolved
@@ -727,29 +727,6 @@
 			return
 		}
 
-<<<<<<< HEAD
-		var v time.Time
-		require.NoError(t, msg.ProtectedHeaders().Get(`x-birthday`, &v), `msg.ProtectedHeaders().Get("x-birthday") should succeed`)
-		if !assert.Equal(t, expected, v, `values should match`) {
-			return
-		}
-
-		// Create JSON from jwe.Message
-		buf, err := json.Marshal(msg)
-		if !assert.NoError(t, err, `json.Marshal should succeed`) {
-			return
-		}
-
-		var msg2 jwe.Message
-		if !assert.NoError(t, json.Unmarshal(buf, &msg2), `json.Unmarshal should succeed`) {
-			return
-		}
-
-		v = time.Time{} // reset
-		require.NoError(t, msg2.ProtectedHeaders().Get(`x-birthday`, &v), `msg2.ProtectedHeaders().Get("x-birthday") should succeed`)
-		if !assert.Equal(t, expected, v, `values should match`) {
-			return
-=======
 		for _, key := range []string{rfc3339Key, rfc1123Key} {
 			var v time.Time
 			require.NoError(t, msg.ProtectedHeaders().Get(key, &v), `msg.Get(%q) should succeed`, key)
@@ -772,7 +749,6 @@
 			var v time.Time
 			require.NoError(t, msg.ProtectedHeaders().Get(key, &v), `msg.Get(%q) should succeed`, key)
 			require.Equal(t, expected, v, `values should match`)
->>>>>>> a76b3805
 		}
 	})
 }
