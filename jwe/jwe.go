--- conflicted
+++ resolved
@@ -797,17 +797,6 @@
 // but want it back as `time.Time`.
 //
 // In such case you would register a custom field as follows
-<<<<<<< HEAD
-//
-//	jws.RegisterCustomField(`x-birthday`, time.Time{})
-//
-// Then you can use a `time.Time` variable to extract the value
-// of `x-birthday` field, instead of having to use `interface{}`
-// and later convert it to `time.Time`
-//
-//	var bday time.Time
-//	_ = hdr.Get(`x-birthday`, &bday)
-=======
 //
 //	jws.RegisterCustomField(`x-birthday`, time.Time{})
 //
@@ -835,7 +824,6 @@
 // likes to do. To avoid this, it's always better to use a custom type
 // that wraps your desired type (in this case `time.Time`) and implement
 // MarshalJSON and UnmashalJSON.
->>>>>>> a76b3805
 func RegisterCustomField(name string, object interface{}) {
 	registry.Register(name, object)
 }