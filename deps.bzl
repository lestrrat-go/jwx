--- conflicted
+++ resolved
@@ -122,13 +122,8 @@
         name = "org_golang_x_crypto",
         build_file_proto_mode = "disable_global",
         importpath = "golang.org/x/crypto",
-<<<<<<< HEAD
         sum = "h1:mMMrFzRSCF0GvB7Ne27XVtVAaXLrPmgPC7/v0tkwHaY=",
         version = "v0.16.0",
-=======
-        sum = "h1:frVn1TEaCEaZcn3Tmd7Y2b5KKPaZ+I32Q2OA3kYp5TA=",
-        version = "v0.15.0",
->>>>>>> c02af3ec
     )
     go_repository(
         name = "org_golang_x_mod",
@@ -157,31 +152,23 @@
         name = "org_golang_x_sys",
         build_file_proto_mode = "disable_global",
         importpath = "golang.org/x/sys",
-<<<<<<< HEAD
         sum = "h1:h48lPFYpsTvQJZF4EKyI4aLHaev3CxivZmv7yZig9pc=",
         version = "v0.15.0",
-=======
-        sum = "h1:Vz7Qs629MkJkGyHxUlRHizWJRG2j8fbQKjELVSNhy7Q=",
-        version = "v0.14.0",
->>>>>>> c02af3ec
     )
     go_repository(
         name = "org_golang_x_term",
         build_file_proto_mode = "disable_global",
         importpath = "golang.org/x/term",
-<<<<<<< HEAD
         sum = "h1:y/Oo/a/q3IXu26lQgl04j/gjuBDOBlx7X6Om1j2CPW4=",
         version = "v0.15.0",
-=======
-        sum = "h1:LGK9IlZ8T9jvdy6cTdfKUCltatMFOehAQo9SRC46UQ8=",
-        version = "v0.14.0",
->>>>>>> c02af3ec
     )
 
     go_repository(
         name = "org_golang_x_text",
         build_file_proto_mode = "disable_global",
         importpath = "golang.org/x/text",
+        sum = "h1:ScX5w1eTa3QqT8oi6+ziP7dTV1S2+ALU0bI+0zXKWiQ=",
+        version = "v0.14.0",
         sum = "h1:ScX5w1eTa3QqT8oi6+ziP7dTV1S2+ALU0bI+0zXKWiQ=",
         version = "v0.14.0",
     )
