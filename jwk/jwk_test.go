--- conflicted
+++ resolved
@@ -1430,18 +1430,10 @@
 			return
 		}
 
-<<<<<<< HEAD
-		var v interface{}
-		require.NoError(t, key.Get(`x-birthday`, &v), `key.Get("x-birthday") should succeed`)
-
-		if !assert.Equal(t, expected, v, `values should match`) {
-			return
-=======
 		for _, name := range []string{rfc3339Key, rfc1123Key} {
 			var v time.Time
 			require.NoError(t, key.Get(name, &v), `key.Get(%q) should succeed`, name)
 			require.Equal(t, expected, v, `values should match`)
->>>>>>> a76b3805
 		}
 	})
 }
