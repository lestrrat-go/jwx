--- conflicted
+++ resolved
@@ -60,9 +60,4 @@
       - uses: bazelbuild/setup-bazelisk@v2
       - run: bazel run //:gazelle-update-repos
       - name: Check difference between generation code and commit code
-        run: make check_diffs
-<<<<<<< HEAD
-=======
-      - uses: bazelbuild/setup-bazelisk@v2
-      - run: bazel build //...
->>>>>>> fccc5245
+        run: make check_diffs